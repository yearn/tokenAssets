--- conflicted
+++ resolved
@@ -1,18 +1,6 @@
 import {getRpcUrl as getSharedRpcUrl, isEvmAddress as isSharedEvmAddress} from '@shared/evm';
 
 export const CHAIN_ID_TO_NAME: Record<number, string> = {
-<<<<<<< HEAD
-  1: 'Ethereum',
-  10: 'Optimism',
-  100: 'GnosisChain',
-  137: 'Polygon',
-  146: 'Sonic',
-  250: 'Fantom',
-  8453: 'Base',
-  42161: 'Arbitrum',
-  747474: 'Katana',
-  80094: 'Berachain'
-=======
 	1: 'Ethereum',
 	10: 'Optimism',
 	100: 'GnosisChain',
@@ -23,22 +11,14 @@
 	42161: 'Arbitrum',
 	747474: 'Katana',
 	80094: 'Berachain',
->>>>>>> 8904f457
 };
 
 export const getRpcUrl = getSharedRpcUrl;
 
-<<<<<<< HEAD
-export function listKnownChains(): Array<{id: number; name: string}> {
-  return Object.entries(CHAIN_ID_TO_NAME)
-    .map(([id, name]) => ({id: Number(id), name}))
-    .sort((a, b) => a.id - b.id);
-=======
 export function listKnownChains(): Array<{ id: number; name: string }> {
 	return Object.entries(CHAIN_ID_TO_NAME)
 		.map(([id, name]) => ({ id: Number(id), name }))
 		.sort((a, b) => a.id - b.id);
->>>>>>> 8904f457
 }
 
 export const isEvmAddress = isSharedEvmAddress;