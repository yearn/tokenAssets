<<<<<<< HEAD
import {fileURLToPath} from 'node:url';
import {resolve as resolvePath} from 'node:path';
=======
import {resolve as resolvePath} from 'node:path';
import {fileURLToPath} from 'node:url';
>>>>>>> 8904f457
import {defineConfig} from 'vite';
import react from '@vitejs/plugin-react';
import {configDefaults} from 'vitest/config';

const rootDir = fileURLToPath(new URL('.', import.meta.url));

export default defineConfig({
<<<<<<< HEAD
  plugins: [react()],
  resolve: {
    alias: {
      '@shared': resolvePath(rootDir, 'src/shared')
    }
  },
  server: {
    port: 5173
  },
  test: {
    environment: 'jsdom',
    globals: true,
    setupFiles: ['./src/test/setup.ts'],
    coverage: {
      reporter: ['text', 'html'],
      include: ['src/shared/**/*.ts', 'src/lib/**/*.ts']
    },
    include: [...configDefaults.include, 'src/shared/**/*.test.ts'],
    exclude: [...configDefaults.exclude, 'src/test/helpers/**']
  }
});
=======
	plugins: [react()],
	resolve: {
		alias: {
			'@shared': resolvePath(rootDir, 'src/shared')
		}
	},
	server: {
		port: 5173
	},
		test: {
			coverage: {
				reporter: ['text', 'html'],
				include: ['src/shared/**/*.ts']
			},
			environment: 'node',
			threads: false,
			poolOptions: {
				threads: {
					singleThread: true
				}
			},
			include: [...configDefaults.include, 'src/shared/**/*.test.ts']
		}
	});
>>>>>>> 8904f457
<|MERGE_RESOLUTION|>--- conflicted
+++ resolved
@@ -1,10 +1,5 @@
-<<<<<<< HEAD
 import {fileURLToPath} from 'node:url';
 import {resolve as resolvePath} from 'node:path';
-=======
-import {resolve as resolvePath} from 'node:path';
-import {fileURLToPath} from 'node:url';
->>>>>>> 8904f457
 import {defineConfig} from 'vite';
 import react from '@vitejs/plugin-react';
 import {configDefaults} from 'vitest/config';
@@ -12,29 +7,6 @@
 const rootDir = fileURLToPath(new URL('.', import.meta.url));
 
 export default defineConfig({
-<<<<<<< HEAD
-  plugins: [react()],
-  resolve: {
-    alias: {
-      '@shared': resolvePath(rootDir, 'src/shared')
-    }
-  },
-  server: {
-    port: 5173
-  },
-  test: {
-    environment: 'jsdom',
-    globals: true,
-    setupFiles: ['./src/test/setup.ts'],
-    coverage: {
-      reporter: ['text', 'html'],
-      include: ['src/shared/**/*.ts', 'src/lib/**/*.ts']
-    },
-    include: [...configDefaults.include, 'src/shared/**/*.test.ts'],
-    exclude: [...configDefaults.exclude, 'src/test/helpers/**']
-  }
-});
-=======
 	plugins: [react()],
 	resolve: {
 		alias: {
@@ -44,19 +16,15 @@
 	server: {
 		port: 5173
 	},
-		test: {
-			coverage: {
-				reporter: ['text', 'html'],
-				include: ['src/shared/**/*.ts']
-			},
-			environment: 'node',
-			threads: false,
-			poolOptions: {
-				threads: {
-					singleThread: true
-				}
-			},
-			include: [...configDefaults.include, 'src/shared/**/*.test.ts']
-		}
-	});
->>>>>>> 8904f457
+	test: {
+		environment: 'jsdom',
+		globals: true,
+		setupFiles: ['./src/test/setup.ts'],
+		coverage: {
+			reporter: ['text', 'html'],
+			include: ['src/shared/**/*.ts', 'src/lib/**/*.ts']
+		},
+		include: [...configDefaults.include, 'src/shared/**/*.test.ts'],
+		exclude: [...configDefaults.exclude, 'src/test/helpers/**']
+	}
+});