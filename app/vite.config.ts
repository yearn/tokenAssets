--- conflicted
+++ resolved
@@ -16,33 +16,18 @@
 	server: {
 		port: 5173
 	},
-<<<<<<< HEAD
 	test: {
-		environment: 'jsdom',
-		globals: true,
-		setupFiles: ['./src/test/setup.ts'],
 		coverage: {
 			reporter: ['text', 'html'],
-			include: ['src/shared/**/*.ts', 'src/lib/**/*.ts']
+			include: ['src/shared/**/*.ts', 'api/**/*.ts']
 		},
-		include: [...configDefaults.include, 'src/shared/**/*.test.ts'],
-		exclude: [...configDefaults.exclude, 'src/test/helpers/**']
+		environment: 'node',
+		threads: false,
+		poolOptions: {
+			threads: {
+				singleThread: true
+			}
+		},
+		include: [...configDefaults.include, 'src/shared/**/*.test.ts', 'api/**/*.test.ts']
 	}
-});
-=======
-		test: {
-			coverage: {
-				reporter: ['text', 'html'],
-				include: ['src/shared/**/*.ts', 'api/**/*.ts']
-			},
-			environment: 'node',
-			threads: false,
-			poolOptions: {
-				threads: {
-					singleThread: true
-				}
-			},
-			include: [...configDefaults.include, 'src/shared/**/*.test.ts', 'api/**/*.test.ts']
-		}
-	});
->>>>>>> f6d2f495
+});