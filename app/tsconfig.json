--- conflicted
+++ resolved
@@ -1,27 +1,4 @@
 {
-<<<<<<< HEAD
-  "compilerOptions": {
-    "target": "ES2020",
-    "useDefineForClassFields": true,
-    "lib": ["ES2020", "DOM", "DOM.Iterable"],
-    "module": "ESNext",
-    "skipLibCheck": true,
-    "moduleResolution": "Bundler",
-    "resolveJsonModule": true,
-    "isolatedModules": true,
-    "noEmit": true,
-    "jsx": "react-jsx",
-    "strict": true,
-    "esModuleInterop": true,
-    "forceConsistentCasingInFileNames": true,
-    "allowImportingTsExtensions": true,
-    "types": ["vitest/globals"],
-    "baseUrl": ".",
-    "paths": {
-      "@shared/*": ["src/shared/*"]
-    }
-  },
-=======
 	"compilerOptions": {
 		"target": "ES2020",
 		"useDefineForClassFields": true,
@@ -43,6 +20,5 @@
 			"@shared/*": ["src/shared/*"]
 		}
 	},
->>>>>>> 8904f457
-  "include": ["src", "api"]
+	"include": ["src", "api"]
 }