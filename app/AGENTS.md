# Repository Guidelines

## Project Structure & Module Organization

- Assets: `tokens/<chainId>/<address>/` with `logo.svg`, `logo-32.png`, `logo-128.png`.
- Chains: `chains/<chainId>/` (numeric `chainId`).
- Image Upload App: `app/`.
- Automation: `scripts/` (e.g., `ingestTokens.js`; inputs in `scripts/token-images-to-ingest/`).
- Root configs: `.editorconfig`, `.prettierrc`, `package.json`.

## Build, Test, and Development Commands

- SPA dev: `bun dev` in `app` (Vite on `http://localhost:5173`).
- Vercel dev: `vercel dev` in `app` (serves API under `/api/*`).
- Build/preview: `bun build` then `bun preview`.
<<<<<<< HEAD
- Lint/typecheck/tests: `bun lint`, `bun typecheck`, `bun test` (or `bun run validate`).
=======
- Type/lint: `bun run lint` or `bun run typecheck` (TS only).
- Tests: `bun run test` (Vitest, single-threaded; covers `@shared` helpers plus `/api/erc20-name`).
- Full sweep: `bun run validate` (`lint → typecheck → test`).
>>>>>>> f6d2f495
- Ingest assets: `node scripts/ingestTokens.js ./scripts/tokensToInjest.json` — copies prepared images into `tokens/`.

## Coding Style & Naming Conventions

- Indentation: tabs, width 4 (`.editorconfig`).
- Prettier: single quotes, semicolons, 120‑column width.
- Token asset files: exactly `logo.svg`, `logo-32.png`, `logo-128.png`.
- Addresses: EVM lowercase; Solana case‑sensitive (e.g., `1151111081099710`).
- Directories: numeric `chainId`; addresses under the chain folder.

## Testing Guidelines

<<<<<<< HEAD
- Run unit tests with `bun test` (vitest, jsdom environment).
- Validate via Vercel dev for end-to-end flows:
=======
- Unit tests: `bun run test` covers shared helpers (ABI decode, RPC selection, API base builders) and the `/api/erc20-name` edge handler (caching, error codes, timeout).
- Integration smoke: run `vercel dev` and validate:
>>>>>>> f6d2f495
  - OAuth callback: `/api/auth/github/callback` returns to `/auth/github/success`.
  - ERC-20 name lookup: POST `/api/erc20-name` (Edge).
  - Upload + PR: POST `/api/upload` (Edge) and confirm PR URL.
- Ensure PNGs are exactly 32×32 and 128×128; keep SVGs optimized.
- Configure ERC-20 lookup caching/timeouts via `ERC20_NAME_CACHE_TTL_MS`, `ERC20_NAME_CACHE_SIZE`, `ERC20_NAME_RPC_TIMEOUT_MS` when deploying edge functions.

## Commit & Pull Request Guidelines

- Commits: conventional prefixes preferred (e.g., `chore:`, `fix:`).
- PRs must include:
  - Change summary and rationale.
  - Exact path(s) added/changed (e.g., `tokens/1/0xabc.../`).
  - Sample API URL(s) and, if helpful, screenshots of rendered PNGs.
  - Linked issues or context.

## Security & Configuration Tips

- Do not commit secrets or binaries outside `tokens/` build outputs.
- Optimize SVGs (small, simple paths).
- Ensure PNGs are precisely sized (32×32, 128×128).
- Unless explicitly requested, avoid editing anything under `/_config`.<|MERGE_RESOLUTION|>--- conflicted
+++ resolved
@@ -4,7 +4,8 @@
 
 - Assets: `tokens/<chainId>/<address>/` with `logo.svg`, `logo-32.png`, `logo-128.png`.
 - Chains: `chains/<chainId>/` (numeric `chainId`).
-- Image Upload App: `app/`.
+- Image Upload App: `app/` (SPA + Vercel edge functions).
+- Shared helpers: `app/src/shared/` (import via `@shared/*` from both SPA and edge code).
 - Automation: `scripts/` (e.g., `ingestTokens.js`; inputs in `scripts/token-images-to-ingest/`).
 - Root configs: `.editorconfig`, `.prettierrc`, `package.json`.
 
@@ -13,13 +14,9 @@
 - SPA dev: `bun dev` in `app` (Vite on `http://localhost:5173`).
 - Vercel dev: `vercel dev` in `app` (serves API under `/api/*`).
 - Build/preview: `bun build` then `bun preview`.
-<<<<<<< HEAD
-- Lint/typecheck/tests: `bun lint`, `bun typecheck`, `bun test` (or `bun run validate`).
-=======
 - Type/lint: `bun run lint` or `bun run typecheck` (TS only).
 - Tests: `bun run test` (Vitest, single-threaded; covers `@shared` helpers plus `/api/erc20-name`).
 - Full sweep: `bun run validate` (`lint → typecheck → test`).
->>>>>>> f6d2f495
 - Ingest assets: `node scripts/ingestTokens.js ./scripts/tokensToInjest.json` — copies prepared images into `tokens/`.
 
 ## Coding Style & Naming Conventions
@@ -32,13 +29,8 @@
 
 ## Testing Guidelines
 
-<<<<<<< HEAD
-- Run unit tests with `bun test` (vitest, jsdom environment).
-- Validate via Vercel dev for end-to-end flows:
-=======
 - Unit tests: `bun run test` covers shared helpers (ABI decode, RPC selection, API base builders) and the `/api/erc20-name` edge handler (caching, error codes, timeout).
 - Integration smoke: run `vercel dev` and validate:
->>>>>>> f6d2f495
   - OAuth callback: `/api/auth/github/callback` returns to `/auth/github/success`.
   - ERC-20 name lookup: POST `/api/erc20-name` (Edge).
   - Upload + PR: POST `/api/upload` (Edge) and confirm PR URL.
