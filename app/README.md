# Image Tools App

A lightweight SPA + Vercel Functions app for uploading token/chain assets and opening GitHub PRs into this repository.

## Environment Variables (Dev/Prod)

- Client (exposed to browser)
  - `VITE_GITHUB_CLIENT_ID` — GitHub OAuth App client ID.
  - `VITE_API_BASE_URL` — optional; default same-origin. Set only if the API lives on another origin.
  - `VITE_RPC_URI_FOR_<chainId>` — optional RPC URLs used by `/api/erc20-name`.
- Server (Vercel Functions)
  - `GITHUB_CLIENT_ID`, `GITHUB_CLIENT_SECRET` — same GitHub OAuth App used by the client.
  - `APP_BASE_URL` — optional; default request origin. Only set if SPA and API are on different origins.
  - `REPO_OWNER` (default `yearn`), `REPO_NAME` (default `tokenAssets`).
  - `ALLOW_REPO_OVERRIDE` — set to `true` only if you intentionally want to target a non-yearn repo when deploying from a fork.
  - `ERC20_NAME_CACHE_TTL_MS` — optional; TTL for `/api/erc20-name` cache entries (default 5 minutes).
  - `ERC20_NAME_CACHE_SIZE` — optional; max cached entries for `/api/erc20-name` (default 256 entries).
  - `ERC20_NAME_RPC_TIMEOUT_MS` — optional; abort RPC requests after this many milliseconds (default 10 seconds).
- GitHub OAuth App callback must match the current domain: `https://<domain>/api/auth/github/callback` (or `http://localhost:3000/...` for `vercel dev`).

## Commands

- `bun dev` — Vite dev server for the SPA (http://localhost:5173).
- `vercel dev` — Runs API routes and serves the SPA locally (recommended for full flow).
- `bun build` / `bun preview` — Build and preview the SPA.
- `bun typecheck` — TypeScript project checks (tsc `--noEmit`).
- `bun lint` — ESLint with React/TypeScript/JSX a11y rules; fails on warnings.
- `bun test` — Vitest unit tests for shared helpers (uses jsdom environment).
- `bun run validate` — Convenience script that runs lint, typecheck, and tests.

## App Flow (What Calls What)

1) Open the site — SPA loads; no API calls by default.
2) Sign in with GitHub — Browser goes to GitHub OAuth; upon approval GitHub redirects to `/api/auth/github/callback` (Edge). The function exchanges the code for a token and redirects to `/auth/github/success` where the token is stored.
3) Enter chain/address — Client calls `POST /api/erc20-name` (Edge) to resolve ERC‑20 name. The API responds with `{name, cache: {hit, expiresAt}}`; errors return `{error: {code, message, details?}}` for actionable feedback.
4) Drop SVG — Client generates PNG previews (32×32, 128×128) via Canvas.
5) Submit PR — Client posts multipart form to `POST /api/upload` (Edge) with `svg`, `png32`, and `png128`. The function validates sizes and opens a PR via GitHub API.

## Notes

- PNGs are generated client‑side and validated on the server.
- Keep SVGs simple/optimized; ensure PNGs are exactly 32×32 and 128×128.
<<<<<<< HEAD
- Optional git hook: copy `scripts/git-hooks/pre-commit.sample` to `scripts/git-hooks/pre-commit` and set `git config core.hooksPath scripts/git-hooks` to run lint/typecheck/tests automatically before commits.
- Shared utilities (environment, API base, EVM helpers) live under `src/shared/` and are imported via the `@shared/*` alias from both SPA code and edge functions.
=======
- Shared utilities (ABI decoding, RPC resolution, API base builders) live under `app/src/shared/` and can be imported via the `@shared/*` alias from both SPA and edge runtime code.
- ERC-20 name lookups are cached in-memory on the edge runtime and use AbortController on both client and server to cancel overlapping requests.
>>>>>>> f6d2f495
<|MERGE_RESOLUTION|>--- conflicted
+++ resolved
@@ -23,10 +23,10 @@
 - `bun dev` — Vite dev server for the SPA (http://localhost:5173).
 - `vercel dev` — Runs API routes and serves the SPA locally (recommended for full flow).
 - `bun build` / `bun preview` — Build and preview the SPA.
-- `bun typecheck` — TypeScript project checks (tsc `--noEmit`).
-- `bun lint` — ESLint with React/TypeScript/JSX a11y rules; fails on warnings.
-- `bun test` — Vitest unit tests for shared helpers (uses jsdom environment).
-- `bun run validate` — Convenience script that runs lint, typecheck, and tests.
+- `bun run lint` — ESLint with React/TypeScript/JSX a11y rules; fails on warnings.
+- `bun run typecheck` — TypeScript project checks (`tsc --noEmit`).
+- `bun run test` — Vitest unit tests for shared helpers and `/api/erc20-name` (single-threaded, node environment).
+- `bun run validate` — Convenience script that runs lint → typecheck → test in sequence.
 
 ## App Flow (What Calls What)
 
@@ -40,10 +40,6 @@
 
 - PNGs are generated client‑side and validated on the server.
 - Keep SVGs simple/optimized; ensure PNGs are exactly 32×32 and 128×128.
-<<<<<<< HEAD
-- Optional git hook: copy `scripts/git-hooks/pre-commit.sample` to `scripts/git-hooks/pre-commit` and set `git config core.hooksPath scripts/git-hooks` to run lint/typecheck/tests automatically before commits.
-- Shared utilities (environment, API base, EVM helpers) live under `src/shared/` and are imported via the `@shared/*` alias from both SPA code and edge functions.
-=======
 - Shared utilities (ABI decoding, RPC resolution, API base builders) live under `app/src/shared/` and can be imported via the `@shared/*` alias from both SPA and edge runtime code.
 - ERC-20 name lookups are cached in-memory on the edge runtime and use AbortController on both client and server to cancel overlapping requests.
->>>>>>> f6d2f495
+- Optional git hook: copy `scripts/git-hooks/pre-commit.sample` to `scripts/git-hooks/pre-commit` and set `git config core.hooksPath scripts/git-hooks` to enforce lint/typecheck/tests locally.