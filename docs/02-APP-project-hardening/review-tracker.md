--- conflicted
+++ resolved
@@ -12,36 +12,22 @@
 
 | Task | Branch | Worktree | Agent | MCP `conversationId` | Status |
 | --- | --- | --- | --- | --- | --- |
-<<<<<<< HEAD
-| Auth Flow Hardening | task/auth-flow-hardening | /home/ross/code/yearn/tokenAssets/worktrees/task-auth-flow-hardening | External Agent | N/A | In progress |
-
-## Next Task Recommendation
-
-- Schedule the outstanding manual validation for `Upload Workflow Refactor` (token + chain flows in `vercel dev`) and capture results in the task doc.
-- Coordinate with the auth hardening agent on shared auth helpers while they continue `task/auth-flow-hardening`.
-- Prepare to kick off the next Wave 3 item once manual validation is signed off (see task queue).
-=======
 | Auth Flow Hardening | task/auth-flow-hardening | /home/ross/code/yearn/tokenAssets/worktrees/task-auth-flow-hardening | Codex Task Agent | N/A | In progress |
 | ERC-20 Name Lookup Enhancements | task/erc20-name-lookup | /home/ross/code/yearn/tokenAssets/worktrees/task-erc20-name-lookup | Codex Task Agent | N/A | In progress |
 
 ## Next Task Recommendation
+
 - Finish auth UX polish: run the manual OAuth smoke test (`vercel dev`) and capture the outcome in `auth-flow-hardening.md`.
 - Stay synced with the ERC-20 agent so shared GitHub helpers and error contracts remain compatible.
 - Once auth hardening is signed off, review the Wave 4 backlog and line up the next integration task.
->>>>>>> d7f4132c
 
 ## Pending Task Queue (from overview)
 
 - [x] Shared Utilities Alignment — feature: Shared Core (`docs/project-hardening/tasks/completed/shared/shared-utilities-alignment.md`)
 - [x] Developer Experience Upgrades — feature: Tooling (`docs/project-hardening/tasks/pending/tooling/developer-experience-upgrades.md`)
 - [x] Upload API Hardening — feature: Upload Services (`docs/project-hardening/tasks/active/upload/upload-api-hardening.md`)
-<<<<<<< HEAD
-- [x] ERC-20 Name Lookup Enhancements — feature: API (`docs/project-hardening/tasks/pending/api/erc20-name-lookup.md`)
-- [x] Upload Workflow Refactor — feature: Upload UI (`docs/project-hardening/tasks/active/upload/upload-workflow-refactor.md`)
-=======
 - [x] Upload Workflow Refactor — feature: Upload UI (`docs/project-hardening/tasks/active/upload/upload-workflow-refactor.md`)
 - [ ] ERC-20 Name Lookup Enhancements — feature: API (`docs/project-hardening/tasks/pending/api/erc20-name-lookup.md`)
->>>>>>> d7f4132c
 - [ ] Auth Flow Hardening — feature: Authentication (`docs/project-hardening/tasks/pending/auth/auth-flow-hardening.md`)
 
 ## Completed Tasks
@@ -49,11 +35,7 @@
 - Shared Utilities Alignment — task/shared-utilities-alignment (merged into chore/project-hardening)
 - Developer Experience Upgrades — task/developer-experience-upgrades-manual (merged into chore/project-hardening)
 - Upload API Hardening — task/upload-api-hardening (merged into chore/project-hardening)
-<<<<<<< HEAD
-- Upload Workflow Refactor — task/upload-workflow-refactor (merged into chore/project-hardening; manual smoke test still pending)
-=======
 - Upload Workflow Refactor — task/upload-workflow-refactor (merged into chore/project-hardening; manual UI validation tracked in task doc)
->>>>>>> d7f4132c
 
 ## Validation Expectations
 
