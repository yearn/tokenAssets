# Project Hardening Review Tracker

_Last updated: 2025-09-18_

## Integration Branch

- Primary integration branch: `chore/project-hardening`
- Default base branch: `main`
- Coordinator worktree: `/home/ross/code/yearn/tokenAssets/worktrees/coordinator`

## Active Tasks

| Task | Branch | Worktree | Agent | MCP `conversationId` | Status |
| --- | --- | --- | --- | --- | --- |
| ERC-20 Name Lookup Enhancements | task/erc20-name-lookup | /home/ross/code/yearn/tokenAssets/worktrees/task-erc20-name-lookup | Codex Task Agent | N/A | In progress |
<<<<<<< HEAD
| Shared Utilities Alignment | task/shared-utilities-alignment | /home/ross/code/yearn/tokenAssets/worktrees/task-shared-utilities-alignment | Codex Task Agent | N/A | In progress |
=======
| Upload API Hardening | task/upload-api-hardening | /home/ross/code/yearn/tokenAssets/worktrees/task-upload-api-hardening | Codex Task Agent | N/A | In progress |
>>>>>>> eee717ad

## Next Task Recommendation

- Prioritise `Upload API Hardening` (task/upload-api-hardening) next. Shared helpers from Wave 1 are merged; coordinate with the ERC-20 agent on cache response shape before starting.
- Keep `Upload Workflow Refactor` and `Auth Flow Hardening` queued for Wave 3 once the API contracts stabilise.

## Pending Task Queue (from overview)

- [x] Shared Utilities Alignment — feature: Shared Core (`docs/project-hardening/tasks/completed/shared/shared-utilities-alignment.md`)
- [x] Developer Experience Upgrades — feature: Tooling (`docs/project-hardening/tasks/pending/tooling/developer-experience-upgrades.md`)
- [ ] Upload API Hardening — feature: Upload Services (`docs/project-hardening/tasks/active/upload/upload-api-hardening.md`)
- [ ] Upload Workflow Refactor — feature: Upload UI (`docs/project-hardening/tasks/active/upload/upload-workflow-refactor.md`)
- [ ] ERC-20 Name Lookup Enhancements — feature: API (`docs/project-hardening/tasks/pending/api/erc20-name-lookup.md`)
- [ ] Auth Flow Hardening — feature: Authentication (`docs/project-hardening/tasks/pending/auth/auth-flow-hardening.md`)

## Completed Tasks

- Shared Utilities Alignment — task/shared-utilities-alignment (merged into chore/project-hardening)
- Developer Experience Upgrades — task/developer-experience-upgrades-manual (merged into chore/project-hardening)

## Validation Expectations

- `bun typecheck`
- `bun lint`
- `bun build`
- `bun test` (when available)
- Manual smoke test via `vercel dev` covering upload flows and OAuth

## Coordination Notes

- Record MCP `conversationId`, branch, and worktree path in the Active Tasks table when an agent session is launched.
- Move tasks between Pending → Active → Completed as status changes; annotate entries with PR links once available.
- Cross-link updates to `docs/02-APP-project-hardening/overview.md` if task sequencing or scope shifts.<|MERGE_RESOLUTION|>--- conflicted
+++ resolved
@@ -1,6 +1,6 @@
 # Project Hardening Review Tracker
 
-_Last updated: 2025-09-18_
+_Last updated: 2025-09-19_
 
 ## Integration Branch
 
@@ -13,22 +13,17 @@
 | Task | Branch | Worktree | Agent | MCP `conversationId` | Status |
 | --- | --- | --- | --- | --- | --- |
 | ERC-20 Name Lookup Enhancements | task/erc20-name-lookup | /home/ross/code/yearn/tokenAssets/worktrees/task-erc20-name-lookup | Codex Task Agent | N/A | In progress |
-<<<<<<< HEAD
-| Shared Utilities Alignment | task/shared-utilities-alignment | /home/ross/code/yearn/tokenAssets/worktrees/task-shared-utilities-alignment | Codex Task Agent | N/A | In progress |
-=======
-| Upload API Hardening | task/upload-api-hardening | /home/ross/code/yearn/tokenAssets/worktrees/task-upload-api-hardening | Codex Task Agent | N/A | In progress |
->>>>>>> eee717ad
 
 ## Next Task Recommendation
 
-- Prioritise `Upload API Hardening` (task/upload-api-hardening) next. Shared helpers from Wave 1 are merged; coordinate with the ERC-20 agent on cache response shape before starting.
-- Keep `Upload Workflow Refactor` and `Auth Flow Hardening` queued for Wave 3 once the API contracts stabilise.
+- Prioritise `Upload Workflow Refactor` (task/upload-workflow-refactor) for Wave 3 to layer the new API contracts into the UI.
+- Coordinate with the ERC-20 agent on any schema adjustments before starting `Auth Flow Hardening`.
 
 ## Pending Task Queue (from overview)
 
 - [x] Shared Utilities Alignment — feature: Shared Core (`docs/project-hardening/tasks/completed/shared/shared-utilities-alignment.md`)
 - [x] Developer Experience Upgrades — feature: Tooling (`docs/project-hardening/tasks/pending/tooling/developer-experience-upgrades.md`)
-- [ ] Upload API Hardening — feature: Upload Services (`docs/project-hardening/tasks/active/upload/upload-api-hardening.md`)
+- [x] Upload API Hardening — feature: Upload Services (`docs/project-hardening/tasks/active/upload/upload-api-hardening.md`)
 - [ ] Upload Workflow Refactor — feature: Upload UI (`docs/project-hardening/tasks/active/upload/upload-workflow-refactor.md`)
 - [ ] ERC-20 Name Lookup Enhancements — feature: API (`docs/project-hardening/tasks/pending/api/erc20-name-lookup.md`)
 - [ ] Auth Flow Hardening — feature: Authentication (`docs/project-hardening/tasks/pending/auth/auth-flow-hardening.md`)
@@ -37,6 +32,7 @@
 
 - Shared Utilities Alignment — task/shared-utilities-alignment (merged into chore/project-hardening)
 - Developer Experience Upgrades — task/developer-experience-upgrades-manual (merged into chore/project-hardening)
+- Upload API Hardening — task/upload-api-hardening (merged into chore/project-hardening)
 
 ## Validation Expectations
 
