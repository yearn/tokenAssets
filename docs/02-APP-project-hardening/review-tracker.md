# Project Hardening Review Tracker

_Last updated: 2025-09-18_

## Integration Branch

- Primary integration branch: `chore/project-hardening`
- Default base branch: `main`
- Coordinator worktree: `/home/ross/code/yearn/tokenAssets/worktrees/coordinator`

## Active Tasks

| Task | Branch | Worktree | Agent | MCP `conversationId` | Status |
| --- | --- | --- | --- | --- | --- |
| ERC-20 Name Lookup Enhancements | task/erc20-name-lookup | /home/ross/code/yearn/tokenAssets/worktrees/task-erc20-name-lookup | Codex Task Agent | N/A | In progress |
<<<<<<< HEAD

## Next Task Recommendation

- Prioritise `Upload API Hardening` (task/upload-api-hardening) next. Shared helpers from Wave 1 are merged; coordinate with the ERC-20 agent on cache response shape before starting.
- Keep `Upload Workflow Refactor` and `Auth Flow Hardening` queued for Wave 3 once the API contracts stabilise.
=======
| Shared Utilities Alignment | task/shared-utilities-alignment | /home/ross/code/yearn/tokenAssets/worktrees/task-shared-utilities-alignment | Codex Task Agent | N/A | In progress |
>>>>>>> f6d2f495

## Pending Task Queue (from overview)

- [x] Shared Utilities Alignment — feature: Shared Core (`docs/project-hardening/tasks/completed/shared/shared-utilities-alignment.md`)
- [x] Developer Experience Upgrades — feature: Tooling (`docs/project-hardening/tasks/pending/tooling/developer-experience-upgrades.md`)
- [ ] Upload API Hardening — feature: Upload Services (`docs/project-hardening/tasks/active/upload/upload-api-hardening.md`)
- [ ] Upload Workflow Refactor — feature: Upload UI (`docs/project-hardening/tasks/active/upload/upload-workflow-refactor.md`)
- [ ] ERC-20 Name Lookup Enhancements — feature: API (`docs/project-hardening/tasks/pending/api/erc20-name-lookup.md`)
- [ ] Auth Flow Hardening — feature: Authentication (`docs/project-hardening/tasks/pending/auth/auth-flow-hardening.md`)

## Completed Tasks

- Shared Utilities Alignment — task/shared-utilities-alignment (merged into chore/project-hardening)
- Developer Experience Upgrades — task/developer-experience-upgrades-manual (merged into chore/project-hardening)

## Validation Expectations

- `bun typecheck`
- `bun lint`
- `bun build`
- `bun test` (when available)
- Manual smoke test via `vercel dev` covering upload flows and OAuth

## Coordination Notes

- Record MCP `conversationId`, branch, and worktree path in the Active Tasks table when an agent session is launched.
- Move tasks between Pending → Active → Completed as status changes; annotate entries with PR links once available.
- Cross-link updates to `docs/02-APP-project-hardening/overview.md` if task sequencing or scope shifts.<|MERGE_RESOLUTION|>--- conflicted
+++ resolved
@@ -13,15 +13,12 @@
 | Task | Branch | Worktree | Agent | MCP `conversationId` | Status |
 | --- | --- | --- | --- | --- | --- |
 | ERC-20 Name Lookup Enhancements | task/erc20-name-lookup | /home/ross/code/yearn/tokenAssets/worktrees/task-erc20-name-lookup | Codex Task Agent | N/A | In progress |
-<<<<<<< HEAD
+| Shared Utilities Alignment | task/shared-utilities-alignment | /home/ross/code/yearn/tokenAssets/worktrees/task-shared-utilities-alignment | Codex Task Agent | N/A | In progress |
 
 ## Next Task Recommendation
 
 - Prioritise `Upload API Hardening` (task/upload-api-hardening) next. Shared helpers from Wave 1 are merged; coordinate with the ERC-20 agent on cache response shape before starting.
 - Keep `Upload Workflow Refactor` and `Auth Flow Hardening` queued for Wave 3 once the API contracts stabilise.
-=======
-| Shared Utilities Alignment | task/shared-utilities-alignment | /home/ross/code/yearn/tokenAssets/worktrees/task-shared-utilities-alignment | Codex Task Agent | N/A | In progress |
->>>>>>> f6d2f495
 
 ## Pending Task Queue (from overview)
 
