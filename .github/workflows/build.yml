--- conflicted
+++ resolved
@@ -47,7 +47,6 @@
             github_token: ${{ secrets.ACCESS_TOKEN }}
             branch: ${{ github.ref }}
 
-<<<<<<< HEAD
         # - name: Enable "include administrators" branch protection
         #   uses: benjefferies/branch-protection-bot@master
         #   if: always()  # Force to always run this step to ensure "include administrators" is always turned back on
@@ -56,15 +55,4 @@
         #     owner: yearn
         #     repo: tokenAssets
         #     branch: ${{ github.event.repository.default_branch }}
-        #     enforce_admins: true
-=======
-        - name: Enable "include administrators" branch protection
-          uses: benjefferies/branch-protection-bot@master
-          if: always()  # Force to always run this step to ensure "include administrators" is always turned back on
-          with:
-            access_token: ${{ secrets.ACCESS_TOKEN }}
-            owner: yearn
-            repo: tokenAssets
-            branch: ${{ github.event.repository.default_branch }}
-            enforce_admins: true
->>>>>>> ee96ce4d
+        #     enforce_admins: true